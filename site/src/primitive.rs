--- conflicted
+++ resolved
@@ -221,10 +221,7 @@
             { inverse_row([Mul], Required, "", "°(×2) 5") }
             { inverse_row([Div], Required, "", "°(÷2) 5") }
             { inverse_row([Pow], Required, "", "°(ⁿ2) 36") }
-<<<<<<< HEAD
-=======
             { inverse_row([Exp], No, "Natural logarithm", "°ₑ 10") }
->>>>>>> 76c2ae63
             { inverse_row([Add, Dup], No, "", "°(+.) 10") }
             { inverse_row([Mul, Dup], No, "", "°(×.) 16") }
             { inverse_row([Atan], No, view!(<Prim prim=Sin/>" and cosine"), "°∠ π") }
@@ -314,10 +311,7 @@
             { inverse_row([Div], Optional, view!("Optional "<Prim prim=Backward/>), "⍜÷(+1) 2 5") }
             { inverse_row([Modulus], Optional, view!("Optional "<Prim prim=Backward/>), "⍜◿(×10) 4 9") }
             { inverse_row([Pow], Optional, view!("Optional "<Prim prim=Backward/>), "⍜ⁿ(-9) 2 5") }
-<<<<<<< HEAD
-=======
             { inverse_row([Exp], No, "", "⍜ₑ(ⁿ2) 7") }
->>>>>>> 76c2ae63
             { inverse_row([Get], Optional, "", "⍜get(×10) @b map \"abc\" 1_2_3") }
             { inverse_row([Floor], No, "", "⍜⌊(×10) 1.5") }
             { inverse_row([Ceil], No, "", "⍜⌈(×10) 1.5") }
