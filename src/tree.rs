--- conflicted
+++ resolved
@@ -1,12 +1,8 @@
 use std::{
     borrow::Borrow,
-<<<<<<< HEAD
+    cell::RefCell,
     cmp::Ordering,
-    collections::hash_map::DefaultHasher,
-=======
-    cell::RefCell,
     collections::{hash_map::DefaultHasher, HashMap},
->>>>>>> 76c2ae63
     fmt,
     hash::{Hash, Hasher},
     iter::once,
