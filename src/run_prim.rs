--- conflicted
+++ resolved
@@ -585,12 +585,8 @@
             ImplPrimitive::Cos => env.monadic_env(Value::cos)?,
             ImplPrimitive::Asin => env.monadic_env(Value::asin)?,
             ImplPrimitive::Acos => env.monadic_env(Value::acos)?,
-<<<<<<< HEAD
-            ImplPrimitive::Exp => env.monadic_env(Value::exp)?,
+            ImplPrimitive::Ln => env.monadic_env(Value::ln)?,
             ImplPrimitive::Log => env.dyadic_oo_env(Value::log)?,
-=======
-            ImplPrimitive::Ln => env.monadic_env(Value::ln)?,
->>>>>>> 76c2ae63
             ImplPrimitive::UnPop => {
                 let fv = (env.last_fill()).ok_or_else(|| env.error("No fill set").fill())?;
                 env.push(fv.value.clone());
