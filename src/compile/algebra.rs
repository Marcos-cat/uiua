--- conflicted
+++ resolved
@@ -451,18 +451,7 @@
                     self.stack.push(res);
                     self.handled += 1;
                 }
-<<<<<<< HEAD
-                Ln => {
-=======
-                Log => {
-                    let a = self.pop()?;
-                    let b = self.pop()?;
-                    let res = b.log(a).ok_or(AlgebraError::TooComplex)?;
-                    self.stack.push(res);
-                    self.handled += 1;
-                }
                 Exp => {
->>>>>>> 76c2ae63
                     let a = self.pop()?;
                     let res = Expr::from(E).pow(a).ok_or(AlgebraError::TooComplex)?;
                     self.stack.push(res);
