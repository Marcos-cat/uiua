//! Uiua's Language Server Protocol (LSP) implementation
//!
//! Even without the `lsp` feature enabled, this module still provides some useful types and functions for working with Uiua code in an IDE or text editor.

use std::{
    collections::{BTreeMap, HashMap, HashSet},
    fmt,
    path::PathBuf,
    slice,
};

use crate::{
<<<<<<< HEAD
    ast::{
        Func, InlineMacro, Item, Modifier, ModuleKind, Ref, RefComponent, Subscript, Superscript,
        Word,
    },
    ident_modifier_args, is_custom_glyph,
    lex::{CodeSpan, Sp},
    parse::parse,
    Assembly, BindingInfo, BindingKind, BindingMeta, Compiler, Ident, InputSrc, Inputs, LocalName,
    PreEvalMode, Primitive, Purity, SafeSys, Shape, Signature, SysBackend, UiuaError, Value,
    CONSTANTS,
=======
    ast::*, is_custom_glyph, parse, parse::ident_modifier_args, Assembly, BindingInfo, BindingKind,
    BindingMeta, CodeSpan, Compiler, Ident, InputSrc, Inputs, LocalName, PreEvalMode, Primitive,
    Purity, SafeSys, Shape, Signature, Sp, Subscript, SysBackend, UiuaError, Value, CONSTANTS,
>>>>>>> 5ad945a5
};

/// Kinds of span in Uiua code, meant to be used in the language server or other IDE tools
#[allow(missing_docs)]
#[derive(Debug, Clone, PartialEq, Eq)]
pub enum SpanKind {
    Primitive(Primitive, Option<Subscript>),
    String,
    Number,
    Comment,
    OutputComment,
    Strand,
    Ident {
        /// The documentation of the identifier
        docs: Option<Box<BindingDocs>>,
        /// Whether the identifier is the original binding name
        original: bool,
    },
    Label,
    Signature,
    Whitespace,
    Placeholder(usize),
    Delimiter,
    LexOrder,
    FuncDelim(Signature, SetInverses),
    MacroDelim(usize),
    ImportSrc(ImportSrc),
    Subscript(Option<Primitive>, Option<Subscript>),
    Superscript(Superscript),
    Obverse(SetInverses),
    ArgSetter(Option<EcoString>),
}

/// Documentation information for a binding
#[derive(Debug, Clone, PartialEq, Eq)]
pub struct BindingDocs {
    /// The span of the binding name where it was defined
    pub src_span: CodeSpan,
    /// Whether the binding is public
    pub is_public: bool,
    /// The specific binding kind
    pub kind: BindingDocsKind,
    /// An escape code used to type a glyph
    pub escape: Option<String>,
    /// Metadata about the binding
    pub meta: BindingMeta,
}

/// The kind of a binding
#[derive(Debug, Clone, PartialEq, Eq)]
pub enum BindingDocsKind {
    /// A constant
    Constant(Option<Value>),
    /// A function
    Function {
        /// The signature of the function
        sig: Signature,
        /// Whether the function is invertible
        invertible: bool,
        /// Whether the function is underable
        underable: bool,
        /// Whether the function is pure
        pure: bool,
    },
    /// A modifier
    Modifier(usize),
    /// A module
    Module {
        /// The signature of the module's `New` function
        sig: Option<Signature>,
    },
    /// An error
    Error,
}

/// Span data extracted from Uiua code
#[derive(Debug)]
pub struct Spans {
    /// The spans
    pub spans: Vec<Sp<SpanKind>>,
    /// The inputs used to build the spans
    pub inputs: Inputs,
    /// Top-level values for lines
    pub top_level_values: BTreeMap<usize, Vec<Value>>,
}

impl Spans {
    /// Get spans and their kinds from Uiua code
    pub fn from_input(input: &str) -> Self {
        Self::with_backend(input, SafeSys::default())
    }
    /// Get spans and their kinds from Uiua code with a custom backend
    pub fn with_backend(input: &str, backend: impl SysBackend) -> Self {
        let src = InputSrc::Str(0);
        let (items, _, _) = parse(input, src.clone(), &mut Inputs::default());
        let spanner = Spanner::new(src, input, backend);
        let spans = spanner.items_spans(&items);
        let inputs = spanner.asm.inputs;
        let top_level_values = spanner
            .code_meta
            .top_level_values
            .into_iter()
            .map(|(span, vals)| (span.start.line as usize, vals))
            .collect();
        Spans {
            spans,
            inputs,
            top_level_values,
        }
    }
    #[doc(hidden)]
    /// Get spans using the given compiler
    pub fn with_compiler(input: &str, compiler: &Compiler) -> Self {
        let mut compiler = compiler.clone();
        let src = InputSrc::Str(compiler.asm.inputs.strings.len().saturating_sub(1));
        let (items, _, _) = parse(input, src.clone(), &mut compiler.asm.inputs);
        let spanner = Spanner {
            src,
            asm: compiler.asm,
            code_meta: compiler.code_meta,
            errors: Vec::new(),
            diagnostics: Vec::new(),
        };
        let spans = spanner.items_spans(&items);
        let inputs = spanner.asm.inputs;
        let top_level_values = spanner
            .code_meta
            .top_level_values
            .into_iter()
            .map(|(span, vals)| (span.start.line as usize, vals))
            .collect();
        Spans {
            spans,
            inputs,
            top_level_values,
        }
    }
}

/// Code metadata for use in IDE tools
#[derive(Debug, Clone, Default)]
pub struct CodeMeta {
    /// A map of references to global bindings
    pub global_references: HashMap<CodeSpan, usize>,
    /// A map of references to shadowable constants
    pub constant_references: HashSet<Sp<Ident>>,
    /// A map of identifiers to possible completions
    pub completions: HashMap<CodeSpan, Vec<Completion>>,
    /// Spans of functions and their signatures and whether they are explicit
    pub function_sigs: SigDecls,
    /// A map of macro invocations to their expansions
    pub macro_expansions: HashMap<CodeSpan, (Option<Ident>, String)>,
    /// A map of inline macro functions to their number of arguments
    pub inline_macros: HashMap<CodeSpan, usize>,
    /// A map of top-level binding names to their indices
    pub top_level_names: HashMap<Ident, LocalName>,
    /// A map of the spans of top-level lines to values
    pub top_level_values: HashMap<CodeSpan, Vec<Value>>,
    /// A map of strand spans
    pub strands: BTreeMap<CodeSpan, Vec<CodeSpan>>,
    /// A map of inner array spans
    pub array_inner_spans: BTreeMap<CodeSpan, Vec<CodeSpan>>,
    /// A map of array shapes
    pub array_shapes: BTreeMap<CodeSpan, Shape>,
    /// A map of module spans to their source
    pub import_srcs: HashMap<CodeSpan, ImportSrc>,
    /// A map of obverse spans to their set inverses
    pub obverses: HashMap<CodeSpan, SetInverses>,
    /// A map of arg setter spans to their doc comments
    pub arg_setter_docs: HashMap<CodeSpan, EcoString>,
}

/// A completion suggestion
#[derive(Debug, Clone)]
pub struct Completion {
    /// The text of the completion
    pub text: String,
    /// The index of the binding
    pub index: usize,
    /// Whether this is a replacement
    pub replace: bool,
}

/// Data for the signature of a function
#[derive(Debug, Clone, Copy)]
pub struct SigDecl {
    /// The signature itself
    pub sig: Signature,
    /// Whether the signature is explicitely declared
    pub explicit: bool,
    /// Whether the function is inline
    pub inline: bool,
    /// Inverses
    pub set_inverses: SetInverses,
}

/// Which inverses were set by `obverse`
#[allow(missing_docs)]
#[derive(Debug, Clone, Copy, PartialEq, Eq, Default)]
pub struct SetInverses {
    pub un: bool,
    pub anti: bool,
    pub under: bool,
}

impl SetInverses {
    /// Whether no inverses were set
    pub fn is_empty(&self) -> bool {
        !(self.un || self.anti || self.under)
    }
}

struct FormatSetInverses<'a>(SetInverses, [&'a str; 3]);
impl fmt::Display for FormatSetInverses<'_> {
    fn fmt(&self, f: &mut fmt::Formatter<'_>) -> fmt::Result {
        let FormatSetInverses(set_inverses, names) = self;
        let count =
            set_inverses.un as usize + set_inverses.anti as usize + set_inverses.under as usize;
        if count == 0 {
            return Ok(());
        }
        write!(f, "Sets ")?;
        for (i, (is_set, name)) in [set_inverses.un, set_inverses.anti, set_inverses.under]
            .into_iter()
            .zip(names)
            .enumerate()
        {
            if !is_set {
                continue;
            }
            if i > 0 {
                match count {
                    2 => write!(f, " and ")?,
                    3 if i == 1 => write!(f, ", ")?,
                    3 if i == 2 => write!(f, ", and ")?,
                    _ => {}
                }
            }
            write!(f, "{name}")?;
        }
        write!(f, " inverse{} here", if count == 1 { "" } else { "s" })
    }
}

impl fmt::Display for SetInverses {
    fn fmt(&self, f: &mut fmt::Formatter<'_>) -> fmt::Result {
        FormatSetInverses(*self, ["° un", "⌝ anti", "⍜ under"]).fmt(f)
    }
}

/// The source of an imported module
#[derive(Debug, Clone, PartialEq, Eq)]
pub enum ImportSrc {
    /// A Git URL
    Git(String),
    /// A file path
    File(PathBuf),
}

pub(crate) type SigDecls = BTreeMap<CodeSpan, SigDecl>;

struct Spanner {
    src: InputSrc,
    asm: Assembly,
    code_meta: CodeMeta,
    #[allow(dead_code)]
    errors: Vec<UiuaError>,
    #[allow(dead_code)]
    diagnostics: Vec<crate::Diagnostic>,
}

impl Spanner {
    fn new(src: InputSrc, input: &str, backend: impl SysBackend) -> Self {
        let mut compiler = Compiler::with_backend(backend);
        compiler.pre_eval_mode(PreEvalMode::Lsp);
        compiler.backend().set_output_enabled(false);
        let errors = match compiler.load_str_src(input, src.clone()) {
            Ok(_) => Vec::new(),
            Err(e) => e.into_multi(),
        };
        let diagnostics = compiler.take_diagnostics().into_iter().collect();
        Self {
            src,
            asm: compiler.asm,
            code_meta: compiler.code_meta,
            errors,
            diagnostics,
        }
    }
    fn inputs(&self) -> &Inputs {
        &self.asm.inputs
    }
    fn items_spans(&self, items: &[Item]) -> Vec<Sp<SpanKind>> {
        let mut spans = Vec::new();
        for item in items {
            match item {
                Item::Module(m) => {
                    spans.push(m.value.open_span.clone().sp(SpanKind::Delimiter));
                    match &m.value.kind {
                        ModuleKind::Named(name) => {
                            let binding_docs = self.binding_docs(&name.span);
                            spans.push(name.span.clone().sp(SpanKind::Ident {
                                docs: binding_docs,
                                original: true,
                            }));
                        }
                        ModuleKind::Test => {}
                    }
                    if let Some(line) = &m.value.imports {
                        spans.push(line.tilde_span.clone().sp(SpanKind::Delimiter));
                        for item in &line.items {
                            let binding_docs = self.reference_docs(&item.span);
                            spans.push(item.span.clone().sp(SpanKind::Ident {
                                docs: binding_docs,
                                original: false,
                            }));
                        }
                    }
                    spans.extend(self.items_spans(&m.value.items));
                    if let Some(close_span) = &m.value.close_span {
                        spans.push(close_span.clone().sp(SpanKind::Delimiter));
                    }
                }
                Item::Words(line) => spans.extend(self.words_spans(line)),
                Item::Binding(binding) => {
                    let binding_docs = self
                        .binding_docs(&binding.name.span)
                        .or_else(|| self.reference_docs(&binding.name.span));
                    spans.push(binding.name.span.clone().sp(SpanKind::Ident {
                        docs: binding_docs,
                        original: true,
                    }));
                    spans.push(binding.arrow_span.clone().sp(SpanKind::Delimiter));
                    if let Some(sig) = &binding.signature {
                        spans.push(sig.span.clone().sp(SpanKind::Signature));
                    }
                    spans.extend(self.words_spans(&binding.words));
                }
                Item::Data(defs) => {
                    for data in defs {
                        spans.push(data.init_span.clone().sp(SpanKind::Delimiter));
                        if let Some(name) = &data.name {
                            spans.push(name.span.clone().sp(SpanKind::Ident {
                                docs: self.binding_docs(&name.span),
                                original: true,
                            }));
                            if let Some(fields) = &data.fields {
                                spans.push(
                                    name.span
                                        .clone()
                                        .end_to(&fields.open_span)
                                        .sp(SpanKind::Whitespace),
                                );
                            }
                        }
                        if let Some(fields) = &data.fields {
                            spans.push(fields.open_span.clone().sp(SpanKind::Delimiter));
                            let mut prev: Option<CodeSpan> = None;
                            for field in &fields.fields {
                                if let Some(prev) = prev {
                                    let curr = field.span();
                                    if prev.end.line == curr.start.line {
                                        spans.push(prev.end_to(&curr).sp(SpanKind::Whitespace))
                                    }
                                }
                                spans.push(field.name.span.clone().sp(SpanKind::Ident {
                                    docs: self.binding_docs(&field.name.span),
                                    original: true,
                                }));
                                if let Some(validator) = &field.validator {
                                    spans.push(validator.open_span.clone().sp(SpanKind::Delimiter));
                                    spans.extend(self.words_spans(&validator.words));
                                    if let Some(close_span) = &validator.close_span {
                                        spans.push(close_span.clone().sp(SpanKind::Delimiter));
                                    }
                                }
                                if let Some(init) = &field.init {
                                    spans.push(init.arrow_span.clone().sp(SpanKind::Delimiter));
                                    spans.extend(self.words_spans(&init.words));
                                }
                                prev = Some(field.span());
                            }
                            if let Some(span) = &fields.close_span {
                                spans.push(span.clone().sp(SpanKind::Delimiter));
                            }
                        }
                        if let Some(words) = &data.func {
                            spans.extend(self.words_spans(words));
                        }
                    }
                }
                Item::Import(import) => {
                    if let Some(name) = &import.name {
                        let binding_docs = self.binding_docs(&name.span);
                        spans.push(name.span.clone().sp(SpanKind::Ident {
                            docs: binding_docs,
                            original: false,
                        }));
                    }
                    spans.push(import.tilde_span.clone().sp(SpanKind::Delimiter));
                    spans.push(
                        if let Some(src) = self.code_meta.import_srcs.get(&import.path.span) {
                            (import.path.span.clone()).sp(SpanKind::ImportSrc(src.clone()))
                        } else {
                            import.path.span.clone().sp(SpanKind::String)
                        },
                    );
                    for line in import.lines.iter().flatten() {
                        spans.push(line.tilde_span.clone().sp(SpanKind::Delimiter));
                        for item in &line.items {
                            let binding_docs = self.reference_docs(&item.span);
                            spans.push(item.span.clone().sp(SpanKind::Ident {
                                docs: binding_docs,
                                original: false,
                            }));
                        }
                    }
                }
            }
        }
        spans.sort_by_key(|sp| sp.span.start);
        spans
    }

    fn binding_docs(&self, span: &CodeSpan) -> Option<Box<BindingDocs>> {
        for binding in &self.asm.bindings {
            if binding.span != *span {
                continue;
            }
            return Some(self.make_binding_docs(binding).into());
        }
        None
    }

    fn reference_docs(&self, span: &CodeSpan) -> Option<Box<BindingDocs>> {
        // Look in global references
        if let Some(binding) = self
            .code_meta
            .global_references
            .get(span)
            .and_then(|i| self.asm.bindings.get(*i))
        {
            return Some(self.make_binding_docs(binding).into());
        }
        // Look in constant references
        for name in &self.code_meta.constant_references {
            if name.span != *span {
                continue;
            }
            let Some(constant) = CONSTANTS.iter().find(|c| c.name == name.value) else {
                continue;
            };
            let path = if let InputSrc::File(path) = &self.src {
                Some(&**path)
            } else {
                None
            };
            #[cfg(feature = "native_sys")]
            let sys = &crate::NativeSys;
            #[cfg(not(feature = "native_sys"))]
            let sys = &crate::SafeSys::new();
            let val = constant.value.resolve(path, sys);
            let meta = BindingMeta {
                comment: Some(constant.doc().into()),
                ..Default::default()
            };
            return Some(
                BindingDocs {
                    src_span: span.clone(),
                    is_public: true,
                    kind: BindingDocsKind::Constant(Some(val)),
                    escape: None,
                    meta,
                }
                .into(),
            );
        }
        None
    }

    fn make_binding_docs(&self, binfo: &BindingInfo) -> BindingDocs {
        let mut meta = binfo.meta.clone();
        if meta.comment.is_none() {
            let name = binfo.span.as_str(&self.asm.inputs, |s| s.to_string());
            meta.comment = match name.as_str() {
                "🦈" | "🏳️‍⚧️" => Some("Trans rights".into()),
                "🤠" => Some("This town ain't big enough for the ∩ of us".into()),
                "👽" => Some("Ayy, lmao".into()),
                "🐈" | "😺" | "😸" | "😹" | "😻" | "😼" | "😽" | "🙀" | "🐱‍👤" => {
                    Some("Meow".into())
                }
                "🐕" | "🐶" | "🦮" | "🐕‍🦺" => Some("Woof".into()),
                "🐖" | "🐷" | "🐽" /* | "👮" */ => Some("Oink".into()),
                "🐄" | "🐮" => Some("Moo".into()),
                "🐸" => Some("Ribbit".into()),
                "ඞ" => Some("SUS".into()),
                _ => None,
            };
        }
        if meta.comment.is_none() {
            match &binfo.kind {
                BindingKind::Const(None) => meta.comment = Some("constant".into()),
                BindingKind::Import(_) | BindingKind::Module(_) | BindingKind::Scope(_) => {
                    meta.comment = Some("module".into())
                }
                BindingKind::IndexMacro(_) | BindingKind::CodeMacro(_) => {
                    meta.comment = Some("macro".into())
                }
                BindingKind::Func(_) => {}
                BindingKind::Const(_) => {}
                BindingKind::Error => {}
            }
        }
        let kind = match &binfo.kind {
            BindingKind::Const(val) => BindingDocsKind::Constant(val.clone()),
            BindingKind::Func(f) => BindingDocsKind::Function {
                sig: f.sig,
                invertible: self.asm[f].un_inverse(&self.asm).is_ok(),
                underable: self.asm[f]
                    .under_inverse(Signature::new(1, 1), false, &self.asm)
                    .is_ok(),
                pure: self.asm[f].is_pure(Purity::Pure, &self.asm),
            },
            BindingKind::IndexMacro(args) => BindingDocsKind::Modifier(*args),
            BindingKind::CodeMacro(_) => {
                BindingDocsKind::Modifier(binfo.span.as_str(self.inputs(), ident_modifier_args))
            }
            BindingKind::Import(_) | BindingKind::Scope(_) => BindingDocsKind::Module { sig: None },
            BindingKind::Module(m) => {
                let sig = if let Some(local) = m.names.get("Call").or_else(|| m.names.get("New")) {
                    self.asm.bindings[local.index].kind.sig()
                } else {
                    None
                };
                BindingDocsKind::Module { sig }
            }
            BindingKind::Error => BindingDocsKind::Error,
        };
        let escape = binfo.span.as_str(&self.asm.inputs, |s| {
            is_custom_glyph(s).then(|| {
                let c = s.chars().next().unwrap();
                format!("\\\\{:x}", c as u32)
            })
        });
        BindingDocs {
            src_span: binfo.span.clone(),
            is_public: binfo.public,
            kind,
            escape,
            meta,
        }
    }

    fn words_spans(&self, words: &[Sp<Word>]) -> Vec<Sp<SpanKind>> {
        let mut spans = Vec::new();
        'words: for word in words {
            match &word.value {
                Word::Number(_, s) => {
                    for prim in Primitive::all().filter(|p| p.is_constant()) {
                        if prim.name().starts_with(s) || prim.to_string() == *s {
                            spans.push(word.span.clone().sp(SpanKind::Primitive(prim, None)));
                            continue 'words;
                        }
                    }
                    spans.push(word.span.clone().sp(SpanKind::Number))
                }
                Word::Char(_) | Word::String(_) | Word::FormatString(_) => {
                    spans.push(word.span.clone().sp(SpanKind::String))
                }
                Word::Label(_) => spans.push(word.span.clone().sp(SpanKind::Label)),
                Word::MultilineString(lines) => {
                    spans.extend((lines.iter()).map(|line| line.span.clone().sp(SpanKind::String)))
                }
                Word::MultilineFormatString(lines) => {
                    spans.extend((lines.iter()).map(|line| line.span.clone().sp(SpanKind::String)))
                }
                Word::Ref(r) => spans.extend(self.ref_spans(r)),
                Word::IncompleteRef { path, .. } => spans.extend(self.ref_path_spans(path)),
                Word::Strand(items) => {
                    for i in 0..items.len() {
                        let word = &items[i];
                        if i > 0 {
                            let prev = &items[i - 1];
                            spans.push(
                                CodeSpan {
                                    start: prev.span.end,
                                    end: word.span.start,
                                    src: word.span.src.clone(),
                                }
                                .sp(SpanKind::Strand),
                            );
                        }
                        spans.extend(self.words_spans(slice::from_ref(word)));
                    }
                }
                Word::Array(arr) => {
                    if let Some(down_span) = &arr.down_span {
                        spans.push(down_span.clone().sp(SpanKind::LexOrder));
                    }
                    spans.push(word.span.just_start(self.inputs()).sp(SpanKind::Delimiter));
                    spans.extend(self.items_spans(&arr.lines));
                    if arr.closed {
                        let end = word.span.just_end(self.inputs());
                        if end.as_str(self.inputs(), |s| s == "]")
                            || end.as_str(self.inputs(), |s| s == "}")
                        {
                            spans.push(end.sp(SpanKind::Delimiter));
                        }
                    }
                }
                Word::Func(func) => spans.extend(self.func_spans(func, &word.span)),
                Word::Pack(pack) => {
                    if let Some(down_span) = &pack.down_span {
                        spans.push(down_span.clone().sp(SpanKind::LexOrder));
                    }
                    let mut kind = if let Some(inline) = pack
                        .branches
                        .first()
                        .and_then(|br| self.code_meta.function_sigs.get(&br.span))
                    {
                        SpanKind::FuncDelim(inline.sig, inline.set_inverses)
                    } else {
                        SpanKind::Delimiter
                    };
                    spans.push(word.span.just_start(self.inputs()).sp(kind.clone()));
                    for (i, branch) in pack.branches.iter().enumerate() {
                        let start_span = branch.span.just_start(self.inputs());
                        if i > 0 && start_span.as_str(self.inputs(), |s| s == "|") {
                            kind = if let Some(SigDecl {
                                sig,
                                set_inverses,
                                explicit: false,
                                ..
                            }) = self.code_meta.function_sigs.get(&branch.span)
                            {
                                SpanKind::FuncDelim(*sig, *set_inverses)
                            } else {
                                SpanKind::Delimiter
                            };
                            spans.push(start_span.sp(kind.clone()));
                        }
                        if let Some(sig) = &branch.value.signature {
                            spans.push(sig.span.clone().sp(SpanKind::Signature));
                        }
                        spans.extend(self.items_spans(&branch.value.lines));
                    }
                    if pack.closed {
                        let end = word.span.just_end(self.inputs());
                        if end.as_str(self.inputs(), |s| ")]".contains(s)) {
                            spans.push(end.sp(kind));
                        }
                    }
                }
                Word::Primitive(prim) => {
                    spans.push(word.span.clone().sp(SpanKind::Primitive(*prim, None)))
                }
                Word::Modified(m) => {
                    match &m.modifier.value {
                        Modifier::Primitive(Primitive::Obverse) => {
                            spans.push(m.modifier.span.clone().sp(
                                if let Some(set_inverses) =
                                    self.code_meta.obverses.get(&m.modifier.span)
                                {
                                    SpanKind::Obverse(*set_inverses)
                                } else {
                                    SpanKind::Primitive(Primitive::Obverse, None)
                                },
                            ))
                        }
                        Modifier::Primitive(p) => {
                            spans.push((m.modifier.span.clone()).sp(SpanKind::Primitive(*p, None)))
                        }
                        Modifier::Ref(r) => spans.extend(self.ref_spans(r)),
                        Modifier::Macro(mac) => {
                            spans.extend(self.func_spans(&mac.func.value, &mac.func.span));
                            let mac_delim_kind =
                                SpanKind::MacroDelim(ident_modifier_args(&mac.ident.value));
                            if let Some(span) = &mac.caret_span {
                                spans.push(span.clone().sp(mac_delim_kind.clone()));
                            }
                            let ident_span = (mac.ident.span.clone()).sp(mac_delim_kind);
                            spans.push(ident_span);
                        }
                    }
                    spans.extend(self.words_spans(&m.operands));
                }
                Word::Spaces | Word::BreakLine | Word::FlipLine => {
                    spans.push(word.span.clone().sp(SpanKind::Whitespace))
                }
                Word::Comment(_) | Word::SemanticComment(_) => {
                    spans.push(word.span.clone().sp(SpanKind::Comment))
                }
                Word::OutputComment { .. } => {
                    spans.push(word.span.clone().sp(SpanKind::OutputComment))
                }
                Word::Placeholder(op) => {
                    spans.push(word.span.clone().sp(SpanKind::Placeholder(*op)))
                }
                #[allow(clippy::match_single_binding)]
                Word::Subscripted(sub) => {
                    let n = Some(sub.script.value);
                    match &sub.word.value {
                        Word::Modified(m) => {
                            match &m.modifier.value {
                                Modifier::Primitive(p) => {
                                    spans.push(
                                        m.modifier.span.clone().sp(SpanKind::Primitive(*p, n)),
                                    );
                                    spans.push(
                                        sub.script
                                            .span
                                            .clone()
                                            .sp(SpanKind::Subscript(Some(*p), n)),
                                    );
                                }
                                Modifier::Ref(r) => {
                                    spans.extend(self.ref_spans(r));
                                    spans.push(
                                        sub.script.span.clone().sp(SpanKind::Subscript(None, n)),
                                    );
                                }
                                Modifier::Macro(mac) => {
                                    spans.extend(self.func_spans(&mac.func.value, &mac.func.span));
                                    let mac_delim_kind =
                                        SpanKind::MacroDelim(ident_modifier_args(&mac.ident.value));
                                    if let Some(span) = &mac.caret_span {
                                        spans.push(span.clone().sp(mac_delim_kind.clone()));
                                    }
                                    let ident_span = (mac.ident.span.clone()).sp(mac_delim_kind);
                                    spans.push(ident_span);
                                    spans.push(
                                        sub.script.span.clone().sp(SpanKind::Subscript(None, n)),
                                    );
                                }
                            }
                            spans.extend(self.words_spans(&m.operands));
                        }
                        Word::Primitive(p) => {
                            spans.push((sub.word.span.clone()).sp(SpanKind::Primitive(*p, n)));
                            spans
                                .push(sub.script.span.clone().sp(SpanKind::Subscript(Some(*p), n)));
                        }
                        _ => {
                            spans.extend(self.words_spans(slice::from_ref(&sub.word)));
                            spans.push(sub.script.span.clone().sp(SpanKind::Subscript(None, n)));
                        }
                    }
                }
                Word::Superscripted(sup) => {
                    spans.extend(self.words_spans(slice::from_ref(&sup.word)));
                    spans.push(
                        sup.script
                            .span
                            .clone()
                            .sp(SpanKind::Superscript(sup.script.value)),
                    );
                }
                Word::InlineMacro(InlineMacro {
                    ident,
                    caret_span,
                    func,
                }) => {
                    spans.extend(self.func_spans(&func.value, &func.span));
                    let mac_delim_kind = SpanKind::MacroDelim(ident_modifier_args(&ident.value));
                    if let Some(span) = caret_span {
                        spans.push(span.clone().sp(mac_delim_kind.clone()));
                    }
                    spans.push(ident.span.clone().sp(mac_delim_kind));
                }
                Word::ArgSetter(setter) => {
                    let comment = (self.code_meta.arg_setter_docs)
                        .get(&setter.ident.span)
                        .cloned();
                    let kind = SpanKind::ArgSetter(comment);
                    spans.push(word.span.clone().sp(kind));
                }
            }
        }
        spans.retain(|sp| !sp.span.as_str(self.inputs(), str::is_empty));
        spans
    }
    fn ref_spans(&self, r: &Ref) -> Vec<Sp<SpanKind>> {
        let mut spans = self.ref_path_spans(&r.path);
        let docs = self.reference_docs(&r.name.span);
        spans.push(r.name.span.clone().sp(SpanKind::Ident {
            docs,
            original: false,
        }));
        spans
    }
    fn ref_path_spans(&self, path: &[RefComponent]) -> Vec<Sp<SpanKind>> {
        let mut spans = Vec::new();
        for comp in path {
            let docs = self.reference_docs(&comp.module.span);
            spans.push(comp.module.span.clone().sp(SpanKind::Ident {
                docs,
                original: false,
            }));
            spans.push(comp.tilde_span.clone().sp(SpanKind::Delimiter));
        }
        spans
    }
    fn func_spans(&self, func: &Func, span: &CodeSpan) -> Vec<Sp<SpanKind>> {
        let mut spans = Vec::new();
        let kind = if let Some(inline) = self.code_meta.function_sigs.get(span) {
            SpanKind::FuncDelim(inline.sig, inline.set_inverses)
        } else if let Some(margs) = self.code_meta.inline_macros.get(span) {
            SpanKind::MacroDelim(*margs)
        } else {
            SpanKind::Delimiter
        };
        spans.push(span.just_start(self.inputs()).sp(kind.clone()));
        if let Some(sig) = &func.signature {
            spans.push(sig.span.clone().sp(SpanKind::Signature));
        }
        spans.extend(self.items_spans(&func.lines));
        if func.closed {
            let end = span.just_end(self.inputs());
            if end.as_str(self.inputs(), |s| s == ")") || end.as_str(self.inputs(), |s| s == "}") {
                spans.push(end.sp(kind));
            }
        }
        spans
    }
}

use ecow::EcoString;
#[cfg(feature = "lsp")]
#[doc(hidden)]
pub use server::run_language_server;

#[cfg(feature = "lsp")]
mod server {
    use std::{char::decode_utf16, env::current_dir, path::Path, sync::Arc};

    use dashmap::DashMap;
    use tower_lsp::{
        jsonrpc::{Error, Result},
        lsp_types::{
            request::{GotoDeclarationParams, GotoDeclarationResponse},
            *,
        },
        *,
    };

    use super::*;

    use crate::{
        format::{format_str, FormatConfig},
        is_ident_char, lex, split_name, AsciiToken, Assembly, BindingInfo, Loc, NativeSys,
        PrimClass, PrimDoc, PrimDocFragment, PrimDocLine, Span, Token, UiuaErrorKind,
    };

    pub struct LspDoc {
        pub input: String,
        pub spans: Vec<Sp<SpanKind>>,
        pub asm: Assembly,
        pub code_meta: CodeMeta,
        pub errors: Vec<UiuaError>,
        pub diagnostics: Vec<crate::Diagnostic>,
    }

    impl LspDoc {
        fn new(path: &Path, input: String) -> Self {
            let path = path
                .to_string_lossy()
                .strip_prefix("\\\\?\\")
                .map(PathBuf::from)
                .unwrap_or_else(|| path.to_path_buf());
            let path = current_dir()
                .ok()
                .and_then(|curr| pathdiff::diff_paths(&path, curr))
                .unwrap_or(path);
            let src = InputSrc::File(path.into());
            let (items, _, _) = parse(&input, src.clone(), &mut Inputs::default());
            let spanner = Spanner::new(src, &input, NativeSys);
            let spans = spanner.items_spans(&items);
            Self {
                input,
                spans,
                asm: spanner.asm,
                code_meta: spanner.code_meta,
                errors: spanner.errors,
                diagnostics: spanner.diagnostics,
            }
        }
    }

    #[doc(hidden)]
    pub fn run_language_server() {
        tokio::runtime::Builder::new_current_thread()
            .build()
            .unwrap()
            .block_on(async {
                std::env::set_var("UIUA_NO_FORMAT", "1");

                let stdin = tokio::io::stdin();
                let stdout = tokio::io::stdout();

                let (service, socket) = LspService::new(|client| Backend {
                    client,
                    docs: DashMap::new(),
                });
                Server::new(stdin, stdout, socket)
                    .concurrency_level(1)
                    .serve(service)
                    .await;
            });
    }

    struct Backend {
        client: Client,
        docs: DashMap<Url, Arc<LspDoc>>,
    }

    const UIUA_NUMBER_STT: SemanticTokenType = SemanticTokenType::new("uiua_number");
    const UIUA_STRING_STT: SemanticTokenType = SemanticTokenType::new("uiua_string");
    const STACK_FUNCTION_STT: SemanticTokenType = SemanticTokenType::new("stack_function");
    const NOADIC_FUNCTION_STT: SemanticTokenType = SemanticTokenType::new("noadic_function");
    const MONADIC_FUNCTION_STT: SemanticTokenType = SemanticTokenType::new("monadic_function");
    const DYADIC_FUNCTION_STT: SemanticTokenType = SemanticTokenType::new("dyadic_function");
    const TRIADIC_FUNCTION_STT: SemanticTokenType = SemanticTokenType::new("triadic_function");
    const TETRADIC_FUNCTION_STT: SemanticTokenType = SemanticTokenType::new("tetradic_function");
    const MONADIC_MODIFIER_STT: SemanticTokenType = SemanticTokenType::new("monadic_modifier");
    const DYADIC_MODIFIER_STT: SemanticTokenType = SemanticTokenType::new("dyadic_modifier");
    const TRIADIC_MODIFIER_STT: SemanticTokenType = SemanticTokenType::new("triadic_modifier");
    const MODULE_STT: SemanticTokenType = SemanticTokenType::new("uiua_module");

    const UIUA_SEMANTIC_TOKEN_TYPES: [SemanticTokenType; 14] = [
        SemanticTokenType::COMMENT,
        SemanticTokenType::PARAMETER,
        UIUA_NUMBER_STT,
        UIUA_STRING_STT,
        STACK_FUNCTION_STT,
        NOADIC_FUNCTION_STT,
        MONADIC_FUNCTION_STT,
        DYADIC_FUNCTION_STT,
        TRIADIC_FUNCTION_STT,
        TETRADIC_FUNCTION_STT,
        MONADIC_MODIFIER_STT,
        DYADIC_MODIFIER_STT,
        TRIADIC_MODIFIER_STT,
        MODULE_STT,
    ];

    const NO_STT: SemanticTokenType = SemanticTokenType::new("none");
    const GENERIC_SEMANTIC_TOKEN_TYPES: [SemanticTokenType; 14] = [
        SemanticTokenType::COMMENT,
        SemanticTokenType::PARAMETER,
        SemanticTokenType::NUMBER,
        SemanticTokenType::new("lifetime"),
        NO_STT,
        SemanticTokenType::PROPERTY,
        SemanticTokenType::STRING,
        SemanticTokenType::METHOD,
        NO_STT,
        NO_STT,
        SemanticTokenType::TYPE,
        SemanticTokenType::KEYWORD,
        NO_STT,
        SemanticTokenType::NAMESPACE,
    ];

    #[tower_lsp::async_trait]
    impl LanguageServer for Backend {
        async fn initialize(&self, _params: InitializeParams) -> Result<InitializeResult> {
            self.debug("Initializing Uiua language server").await;
            // self.client
            //     .log_message(
            //         MessageType::INFO,
            //         format!("Client capabilities: {:#?}", _params.capabilities),
            //     )
            //     .await;

            Ok(InitializeResult {
                capabilities: ServerCapabilities {
                    text_document_sync: Some(TextDocumentSyncCapability::Kind(
                        TextDocumentSyncKind::FULL,
                    )),
                    hover_provider: Some(HoverProviderCapability::Simple(true)),
                    completion_provider: Some(CompletionOptions {
                        trigger_characters: Some(vec!["~".into(), "&".into()]),
                        ..Default::default()
                    }),
                    document_formatting_provider: Some(OneOf::Left(true)),
                    document_on_type_formatting_provider: Some(DocumentOnTypeFormattingOptions {
                        first_trigger_character: ' '.to_string(),
                        more_trigger_character: Some(
                            "[{()}]|1234567890~!@#$%^&*_-+=.,<>/?\\\nABCDEFGHIJKLMNOPQRSTUVWXYZ"
                                .chars()
                                .map(|c| c.to_string())
                                .collect(),
                        ),
                    }),
                    semantic_tokens_provider: Some(
                        SemanticTokensServerCapabilities::SemanticTokensOptions(
                            SemanticTokensOptions {
                                work_done_progress_options: WorkDoneProgressOptions::default(),
                                legend: SemanticTokensLegend {
                                    token_types: UIUA_SEMANTIC_TOKEN_TYPES
                                        .into_iter()
                                        .chain(GENERIC_SEMANTIC_TOKEN_TYPES)
                                        .collect(),
                                    token_modifiers: vec![],
                                },
                                range: Some(false),
                                full: Some(SemanticTokensFullOptions::Bool(true)),
                            },
                        ),
                    ),
                    rename_provider: Some(OneOf::Left(true)),
                    definition_provider: Some(OneOf::Left(true)),
                    declaration_provider: Some(DeclarationCapability::Simple(true)),
                    references_provider: Some(OneOf::Left(true)),
                    diagnostic_provider: Some(DiagnosticServerCapabilities::Options(
                        DiagnosticOptions {
                            inter_file_dependencies: true,
                            ..Default::default()
                        },
                    )),
                    code_action_provider: Some(CodeActionProviderCapability::Simple(true)),
                    inlay_hint_provider: Some(OneOf::Left(true)),
                    inline_value_provider: Some(OneOf::Left(true)),
                    ..Default::default()
                },
                ..Default::default()
            })
        }

        async fn initialized(&self, _: InitializedParams) {
            self.debug("Uiua language server initialized").await;
        }

        async fn did_open(&self, params: DidOpenTextDocumentParams) {
            let path = uri_path(&params.text_document.uri);
            self.docs.insert(
                params.text_document.uri,
                LspDoc::new(&path, params.text_document.text).into(),
            );
        }

        async fn did_change(&self, params: DidChangeTextDocumentParams) {
            let path = uri_path(&params.text_document.uri);
            let doc = LspDoc::new(&path, params.content_changes[0].text.clone());
            self.docs.insert(params.text_document.uri, doc.into());
        }

        async fn hover(&self, params: HoverParams) -> Result<Option<Hover>> {
            const SET_INVERSES_LINKS: [&str; 3] = [
                "[`° un`](https://uiua.org/docs/un)",
                "[`⌝ anti`](https://uiua.org/docs/anti)",
                "[`⍜ under`](https://uiua.org/docs/under)",
            ];

            let Some(doc) =
                (self.docs).get(&params.text_document_position_params.text_document.uri)
            else {
                return Ok(None);
            };
            let path = uri_path(&params.text_document_position_params.text_document.uri);
            let (line, col) =
                lsp_pos_to_uiua(params.text_document_position_params.position, &doc.input);

            // Hovering a primitive
            for sp in &doc.spans {
                if sp.span.contains_line_col(line, col) && sp.span.src == path {
                    match sp.value {
                        SpanKind::Primitive(prim, _) => {
                            return Ok(Some(Hover {
                                contents: HoverContents::Markup(MarkupContent {
                                    kind: MarkupKind::Markdown,
                                    value: full_prim_doc_markdown(prim),
                                }),
                                range: Some(uiua_span_to_lsp(&sp.span, &doc.asm.inputs)),
                            }));
                        }
                        SpanKind::Obverse(set_inverses) => {
                            let value = if set_inverses.is_empty() {
                                full_prim_doc_markdown(Primitive::Obverse)
                            } else {
                                format!(
                                    "{}\n\n{}",
                                    FormatSetInverses(set_inverses, SET_INVERSES_LINKS),
                                    full_prim_doc_markdown(Primitive::Obverse)
                                )
                            };
                            return Ok(Some(Hover {
                                contents: HoverContents::Markup(MarkupContent {
                                    kind: MarkupKind::Markdown,
                                    value,
                                }),
                                range: Some(uiua_span_to_lsp(&sp.span, &doc.asm.inputs)),
                            }));
                        }
                        _ => {}
                    }
                }
            }
            // Hovering a binding
            for span_kind in &doc.spans {
                let SpanKind::Ident {
                    docs: Some(docs), ..
                } = &span_kind.value
                else {
                    continue;
                };
                if span_kind.span.contains_line_col(line, col) && span_kind.span.src == path {
                    let span = span_kind.span.clone();
                    let mut value = String::new();
                    value.push_str("```uiua\n");
                    span.as_str(&doc.asm.inputs, |s| value.push_str(s));
                    match docs.kind {
                        BindingDocsKind::Function { sig, .. } => {
                            value.push_str(&format!(" {sig}"));
                        }
                        _ => {}
                    }
                    if !docs.is_public && !matches!(docs.kind, BindingDocsKind::Module { .. }) {
                        value.push_str(" (private)");
                    }
                    match &docs.kind {
                        BindingDocsKind::Constant(Some(val)) => {
                            let s = val.show();
                            value.push('\n');
                            if s.len() < 250 {
                                value.push_str(&s);
                            } else {
                                value.push_str(&val.shape_string())
                            }
                        }
                        _ => {}
                    }
                    value.push_str("\n```");
                    if let Some(escape) = &docs.escape {
                        value.push_str(&format!("\n`{escape}`"));
                    }
                    match docs.kind {
                        BindingDocsKind::Function {
                            invertible,
                            underable,
                            pure,
                            ..
                        } => {
                            if pure || invertible || underable {
                                value.push_str("\n\n");
                                if pure {
                                    value.push_str("pure");
                                }
                                if invertible {
                                    if pure {
                                        value.push_str(" | ");
                                    }
                                    value.push_str("[`° un`](https://uiua.org/docs/un)");
                                }
                                if underable {
                                    if pure || invertible {
                                        value.push_str(" | ");
                                    }
                                    value.push_str("[`⍜ under`](https://uiua.org/docs/under)");
                                }
                            }
                        }
                        _ => {}
                    }
                    if let Some(comment) = &docs.meta.comment {
                        value.push_str("\n\n");
                        if let Some(sig) = &comment.sig {
                            value.push('`');
                            value.push_str(&sig.to_string());
                            value.push_str("`\n\n");
                        }
                        value.push_str(&comment.text);
                    }
                    if let Some(counts) = &docs.meta.counts {
                        value.push_str("\n\n");
                        value.push_str(&counts.to_string());
                    }
                    return Ok(Some(Hover {
                        contents: HoverContents::Markup(MarkupContent {
                            kind: MarkupKind::Markdown,
                            value,
                        }),
                        range: Some(uiua_span_to_lsp(&span, &doc.asm.inputs)),
                    }));
                }
            }
            // Hovering an inline function
            if let Some((span, sig_decl)) = (doc.code_meta.function_sigs.iter())
                .filter(|(span, inline)| {
                    !inline.explicit && span.contains_line_col(line, col) && span.src == path
                })
                .min_by_key(|(span, _)| span.char_count())
            {
                let mut value = format!("```uiua\n{}\n```", sig_decl.sig);
                if !sig_decl.set_inverses.is_empty() {
                    value.push_str("\n\n");
                    value.push_str(
                        &FormatSetInverses(sig_decl.set_inverses, SET_INVERSES_LINKS).to_string(),
                    );
                }
                return Ok(Some(Hover {
                    contents: HoverContents::Markup(MarkupContent {
                        kind: MarkupKind::Markdown,
                        value,
                    }),
                    range: Some(uiua_span_to_lsp(span, &doc.asm.inputs)),
                }));
            }
            // Hovering an array
            for (span, arr_meta) in &doc.code_meta.array_shapes {
                if span.contains_line_col(line, col) && span.src == path {
                    return Ok(Some(Hover {
                        contents: HoverContents::Markup(MarkupContent {
                            kind: MarkupKind::Markdown,
                            value: format!("`{}`", arr_meta),
                        }),
                        range: Some(uiua_span_to_lsp(span, &doc.asm.inputs)),
                    }));
                }
            }
            // Hovering a git import
            for (span, src) in &doc.code_meta.import_srcs {
                if span.contains_line_col(line, col) && span.src == path {
                    match src {
                        ImportSrc::Git(url) => {
                            return Ok(Some(Hover {
                                contents: HoverContents::Markup(MarkupContent {
                                    kind: MarkupKind::Markdown,
                                    value: format!("[View Git repository]({url})"),
                                }),
                                range: Some(uiua_span_to_lsp(span, &doc.asm.inputs)),
                            }))
                        }
                        ImportSrc::File(_) => {}
                    };
                }
            }
            // Hovering an arg setter
            for (span, comment) in &doc.code_meta.arg_setter_docs {
                if span.contains_line_col(line, col) && span.src == path {
                    return Ok(Some(Hover {
                        contents: HoverContents::Markup(MarkupContent {
                            kind: MarkupKind::Markdown,
                            value: comment.into(),
                        }),
                        range: Some(uiua_span_to_lsp(span, &doc.asm.inputs)),
                    }));
                }
            }

            Ok(None)
        }

        async fn completion(&self, params: CompletionParams) -> Result<Option<CompletionResponse>> {
            fn make_completion(
                doc: &LspDoc,
                text: String,
                span: &CodeSpan,
                binding: &BindingInfo,
            ) -> CompletionItem {
                let kind = match &binding.kind {
                    BindingKind::Const(Some(val)) if val.meta.map_keys.is_some() => {
                        CompletionItemKind::STRUCT
                    }
                    BindingKind::Const(_) => CompletionItemKind::CONSTANT,
                    BindingKind::Func(_) => CompletionItemKind::FUNCTION,
                    BindingKind::IndexMacro(_) | BindingKind::CodeMacro(_) => {
                        CompletionItemKind::FUNCTION
                    }
                    BindingKind::Import(_) | BindingKind::Module(_) | BindingKind::Scope(_) => {
                        CompletionItemKind::MODULE
                    }
                    BindingKind::Error => CompletionItemKind::FUNCTION,
                };
                CompletionItem {
                    label: text.clone(),
                    kind: Some(kind),
                    label_details: Some(CompletionItemLabelDetails {
                        description: (binding.kind.sig())
                            .map(|sig| format!("{:<4}", sig.to_string())),
                        ..Default::default()
                    }),
                    sort_text: text.split('~').next_back().map(Into::into),
                    filter_text: text.split('~').next_back().map(Into::into),
                    documentation: binding.meta.comment.as_ref().map(|c| {
                        Documentation::MarkupContent(MarkupContent {
                            kind: MarkupKind::Markdown,
                            value: c.text.to_string(),
                        })
                    }),
                    text_edit: Some(CompletionTextEdit::Edit(TextEdit {
                        range: uiua_span_to_lsp(span, &doc.asm.inputs),
                        new_text: text,
                    })),
                    deprecated: binding.meta.deprecation.is_some().then_some(true),
                    ..Default::default()
                }
            }

            let doc_uri = &params.text_document_position.text_document.uri;
            let doc = if let Some(doc) = self.doc(doc_uri) {
                doc
            } else {
                return Ok(None);
            };
            let (line, col) = lsp_pos_to_uiua(params.text_document_position.position, &doc.input);

            // Find the span at the cursor position
            let Some(sp) = (doc.spans.iter()).find(|sp| sp.span.contains_line_col_end(line, col))
            else {
                return Ok(None);
            };
            // Don't complete identifiers for new bindings
            if let SpanKind::Ident { original: true, .. } = &sp.value {
                return Ok(None);
            }

            let Ok(token) = std::str::from_utf8(&doc.input.as_bytes()[sp.span.byte_range()]) else {
                return Ok(None);
            };

            let mut completions = Vec::new();

            // Collect binding completions
            let path = uri_path(doc_uri);
            if let Some((span, compls)) = (doc.code_meta.completions.iter())
                .find(|(span, _)| span.contains_line_col_end(line, col) && span.src == path)
            {
                let mut end_span = span.clone();
                end_span.start = end_span.end;
                for compl in compls {
                    let binfo = &doc.asm.bindings[compl.index];
                    let span = if compl.replace { span } else { &end_span };
                    completions.push(make_completion(&doc, compl.text.clone(), span, binfo));
                }
            }

            // Collect primitive completions
            let prim_completions = Primitive::non_deprecated()
                .filter(|p| p.name().starts_with(token))
                .map(|prim| {
                    CompletionItem {
                        label: prim.format().to_string(),
                        label_details: if let Primitive::Sys(op) = prim {
                            Some(CompletionItemLabelDetails {
                                description: Some(format!(
                                    "{} {:<4}",
                                    op.long_name(),
                                    Signature::new(op.args(), op.outputs()).to_string()
                                )),
                                ..Default::default()
                            })
                        } else {
                            prim.sig().map(|sig| CompletionItemLabelDetails {
                                description: Some(format!("{:<4}", sig.to_string())),
                                ..Default::default()
                            })
                        },
                        insert_text: prim.glyph().map(|c| c.to_string()),
                        kind: Some(if prim.is_constant() {
                            CompletionItemKind::CONSTANT
                        } else {
                            CompletionItemKind::FUNCTION
                        }),
                        detail: Some(PrimDoc::from(prim).short_text().to_string()),
                        documentation: Some(Documentation::MarkupContent(MarkupContent {
                            kind: MarkupKind::Markdown,
                            value: full_prim_doc_markdown(prim),
                        })),
                        text_edit: Some(CompletionTextEdit::Edit(TextEdit {
                            range: uiua_span_to_lsp(&sp.span, &doc.asm.inputs),
                            new_text: prim
                                .glyph()
                                .map(|c| c.to_string())
                                .unwrap_or_else(|| prim.name().to_string()),
                        })),
                        insert_text_mode: if prim.glyph().is_none() {
                            // Insert a space before the completion if the token is not a glyph
                            Some(InsertTextMode::ADJUST_INDENTATION)
                        } else {
                            None
                        },
                        sort_text: Some(format!(
                            "{} {}",
                            if prim.glyph().is_some() { "0" } else { "1" },
                            prim.name()
                        )),
                        ..Default::default()
                    }
                });
            completions.extend(prim_completions);

            // Collect constant completions
            for constant in &CONSTANTS {
                if !constant.name.starts_with(token) {
                    continue;
                }
                completions.push(CompletionItem {
                    label: constant.name.into(),
                    kind: Some(CompletionItemKind::CONSTANT),
                    detail: Some(constant.doc().into()),
                    text_edit: Some(CompletionTextEdit::Edit(TextEdit {
                        range: uiua_span_to_lsp(&sp.span, &doc.asm.inputs),
                        new_text: constant.name.into(),
                    })),
                    sort_text: Some(format!("\u{ffff}{}", constant.name)),
                    filter_text: Some(format!("\u{ffff}{}", constant.name)),
                    ..Default::default()
                });
            }

            Ok(Some(CompletionResponse::Array(completions)))
        }

        async fn formatting(
            &self,
            params: DocumentFormattingParams,
        ) -> Result<Option<Vec<TextEdit>>> {
            let doc = if let Some(doc) = self.doc(&params.text_document.uri) {
                doc
            } else {
                return Ok(None);
            };
            match format_str(&doc.input, &FormatConfig::find().unwrap_or_default()) {
                Ok(formatted) => {
                    let range = Range::new(Position::new(0, 0), Position::new(u32::MAX, u32::MAX));
                    Ok(Some(vec![TextEdit {
                        range,
                        new_text: formatted.output,
                    }]))
                }
                Err(e) => {
                    let mut error = Error::parse_error();
                    error.message = e.to_string().into();
                    Err(error)
                }
            }
        }

        async fn on_type_formatting(
            &self,
            params: DocumentOnTypeFormattingParams,
        ) -> Result<Option<Vec<TextEdit>>> {
            // Skip if disabled
            let config = self
                .client
                .configuration(vec![ConfigurationItem {
                    scope_uri: Some(params.text_document_position.text_document.uri.clone()),
                    section: Some("uiua.format.onTypeFormatting".into()),
                }])
                .await
                .unwrap_or_default();

            let enabled = if let [serde_json::Value::Bool(enabled)] = config.as_slice() {
                *enabled
            } else {
                true
            };
            if !enabled {
                return Ok(None);
            }

            // Get document
            let Some(doc) = self
                .docs
                .get(&params.text_document_position.text_document.uri)
            else {
                return Ok(None);
            };

            // Check if in a string or comment
            let (line, col) = lsp_pos_to_uiua(params.text_document_position.position, &doc.input);
            for span in &doc.spans {
                if matches!(
                    span.value,
                    SpanKind::String | SpanKind::Comment | SpanKind::Label
                ) && (span.span.contains_line_col_end(line, col)
                    || span.span.end.line + 1 == line as u16 && col == 1)
                {
                    return Ok(None);
                }
            }

            // Determine text before cursor
            let pos = params.text_document_position.position;
            let is_newline = params.ch == "\n";
            let line = if is_newline {
                pos.line.saturating_sub(1)
            } else {
                pos.line
            };
            let Some(line_str) = doc.input.lines().nth(line as usize) else {
                return Ok(None);
            };
            let line16: Vec<u16> = line_str.encode_utf16().collect();
            let col = if is_newline {
                line16.len() as u32
            } else {
                let col = pos.character.saturating_sub(1);
                if decode_utf16(line16.iter().take(col as usize).copied()).any(|c| c.is_err()) {
                    col.saturating_sub(1)
                } else {
                    col
                }
            };
            let before = String::from_utf16(&line16[..col as usize]).unwrap();
            let mut formatted = String::new();
            let mut start = col;

            // Primitive ident
            let mut ident = (before.chars().rev())
                .take_while(|&c| is_ident_char(c))
                .collect::<String>();
            ident = ident.chars().rev().collect();

            // Get formatted
            if start == col {
                start = col.saturating_sub(ident.encode_utf16().count() as u32);
            }
            if ident.is_empty() {
                let mut ascii_prims: Vec<_> = Primitive::non_deprecated()
                    .filter_map(|p| p.ascii().map(|a| (p, a.to_string())))
                    .collect();
                ascii_prims.sort_by_key(|(_, a)| a.len());
                ascii_prims.reverse();
                for (prim, ascii) in ascii_prims {
                    if before.ends_with(&ascii) {
                        formatted.push_str(&prim.to_string());
                        start = start.saturating_sub(ascii.encode_utf16().count() as u32);
                        break;
                    }
                }
            } else if let Some(prims) = split_name(&ident) {
                for (p, _) in prims {
                    formatted.push_str(&p.to_string());
                }
            }

            if formatted.is_empty() {
                return Ok(None);
            }

            // Adjust range
            let mut end = pos;
            if params.ch.chars().all(|c| c.is_whitespace()) {
                formatted.push_str(&params.ch);
            } else {
                end.character = end.character.saturating_sub(1);
            }
            let start = Position {
                line,
                character: start,
            };

            Ok(Some(vec![TextEdit {
                range: Range { start, end },
                new_text: formatted,
            }]))
        }

        async fn semantic_tokens_full(
            &self,
            params: SemanticTokensParams,
        ) -> Result<Option<SemanticTokensResult>> {
            let Some(doc) = self.doc(&params.text_document.uri) else {
                return Ok(None);
            };

            let config = self
                .client
                .configuration(vec![ConfigurationItem {
                    scope_uri: Some(params.text_document.uri.clone()),
                    section: Some("uiua.semanticHighlighting.customTokenTypes".into()),
                }])
                .await
                .unwrap_or_default();
            let custom_highlighting = if let [serde_json::Value::Bool(enabled)] = config.as_slice()
            {
                *enabled
            } else {
                true
            };

            let mut tokens = Vec::new();
            let mut prev_line = 0;
            let mut prev_char = 0;
            let for_prim = |p: Primitive, sub: Option<Subscript>| {
                let args = p.subscript_sig(sub).map(|sig| sig.args()).or(p.args());
                Some(match p.class() {
                    PrimClass::Stack | PrimClass::Debug | PrimClass::Planet
                        if p.modifier_args().is_none() =>
                    {
                        STACK_FUNCTION_STT
                    }
                    PrimClass::Constant => UIUA_NUMBER_STT,
                    _ if p.modifier_args() == Some(1) => MONADIC_MODIFIER_STT,
                    _ if p.modifier_args() == Some(2) => DYADIC_MODIFIER_STT,
                    _ if p.modifier_args() == Some(3) => TRIADIC_MODIFIER_STT,
                    _ if args == Some(0) => NOADIC_FUNCTION_STT,
                    _ if args == Some(1) => MONADIC_FUNCTION_STT,
                    _ if args == Some(2) => DYADIC_FUNCTION_STT,
                    _ if args == Some(3) => TRIADIC_FUNCTION_STT,
                    _ if args == Some(4) => TETRADIC_FUNCTION_STT,
                    _ => return None,
                })
            };
            for sp in &doc.spans {
                let token_type = match &sp.value {
                    SpanKind::String => UIUA_STRING_STT,
                    SpanKind::Number => UIUA_NUMBER_STT,
                    SpanKind::Comment | SpanKind::OutputComment => SemanticTokenType::COMMENT,
                    SpanKind::Primitive(p, sub) => {
                        let Some(stt) = for_prim(*p, *sub) else {
                            continue;
                        };
                        stt
                    }
                    SpanKind::Obverse(_) => for_prim(Primitive::Obverse, None).unwrap(),
                    SpanKind::Ident {
                        docs: Some(docs), ..
                    } => match docs.kind {
                        BindingDocsKind::Constant(_) => continue,
                        BindingDocsKind::Function { sig, .. } => match sig.args() {
                            0 => NOADIC_FUNCTION_STT,
                            1 => MONADIC_FUNCTION_STT,
                            2 => DYADIC_FUNCTION_STT,
                            3 => TRIADIC_FUNCTION_STT,
                            4 => TETRADIC_FUNCTION_STT,
                            _ => continue,
                        },
                        BindingDocsKind::Modifier(margs) => match margs {
                            1 => MONADIC_MODIFIER_STT,
                            2 => DYADIC_MODIFIER_STT,
                            3 => TRIADIC_MODIFIER_STT,
                            _ => continue,
                        },
                        BindingDocsKind::Module { .. } => MODULE_STT,
                        BindingDocsKind::Error => continue,
                    },
                    SpanKind::Subscript(Some(prim), n) => {
                        let Some(stt) = for_prim(*prim, *n) else {
                            continue;
                        };
                        stt
                    }
                    SpanKind::Placeholder(_) => SemanticTokenType::PARAMETER,
                    SpanKind::ArgSetter(_) => MONADIC_FUNCTION_STT,
                    _ => continue,
                };
                let mut token_type = UIUA_SEMANTIC_TOKEN_TYPES
                    .iter()
                    .position(|t| t == &token_type)
                    .unwrap() as u32;
                if !custom_highlighting {
                    token_type += UIUA_SEMANTIC_TOKEN_TYPES.len() as u32;
                }
                let span = &sp.span;
                let start = uiua_span_to_lsp(span, &doc.asm.inputs).start;
                let delta_start = if start.line == prev_line {
                    start.character - prev_char
                } else {
                    start.character
                };
                let length = span.as_str(&doc.asm.inputs, |s| s.encode_utf16().count()) as u32;
                let token = SemanticToken {
                    delta_line: start.line - prev_line,
                    delta_start,
                    length,
                    token_type,
                    token_modifiers_bitset: 0,
                };
                tokens.push(token);
                prev_line = start.line;
                prev_char = start.character;
            }
            Ok(Some(SemanticTokensResult::Tokens(SemanticTokens {
                result_id: None,
                data: tokens,
            })))
        }

        async fn code_action(
            &self,
            params: CodeActionParams,
        ) -> Result<Option<CodeActionResponse>> {
            let Some(doc) = self.doc(&params.text_document.uri) else {
                return Ok(None);
            };
            let (line, col) = lsp_pos_to_uiua(params.range.start, &doc.input);
            let path = uri_path(&params.text_document.uri);
            let mut actions = Vec::new();

            // Add explicit signature
            if let Some((span, inline)) = (doc.code_meta.function_sigs.iter())
                .filter(|(span, inline)| {
                    !inline.explicit && span.contains_line_col(line, col) && span.src == path
                })
                .min_by_key(|(span, _)| span.char_count())
            {
                let mut insertion_span = span.just_start(&doc.asm.inputs);
                if span.as_str(&doc.asm.inputs, |s| s.starts_with('(')) {
                    if span.start.line as usize == line && span.start.col as usize == col {
                        // Binding with single inline function
                        insertion_span.end = insertion_span.start;
                    } else {
                        // Inline function
                        insertion_span.start = insertion_span.end;
                    }
                } else {
                    // Binding without single inline function
                    insertion_span.end = insertion_span.start;
                }
                actions.push(CodeActionOrCommand::CodeAction(CodeAction {
                    title: "Add explicit signature".into(),
                    kind: Some(CodeActionKind::QUICKFIX),
                    edit: Some(WorkspaceEdit {
                        changes: Some(
                            [(
                                params.text_document.uri.clone(),
                                vec![TextEdit {
                                    range: uiua_span_to_lsp(&insertion_span, &doc.asm.inputs),
                                    new_text: format!("{} ", inline.sig),
                                }],
                            )]
                            .into(),
                        ),
                        ..Default::default()
                    }),
                    ..Default::default()
                }));
            }

            // Expand macro
            for (span, (name, expanded)) in &doc.code_meta.macro_expansions {
                if !span.contains_line_col(line, col) || span.src != path {
                    continue;
                }
                actions.push(CodeActionOrCommand::CodeAction(CodeAction {
                    title: if let Some(name) = name {
                        format!("Expand macro {name}")
                    } else {
                        "Expand macro".into()
                    },
                    kind: Some(CodeActionKind::REFACTOR_INLINE),
                    edit: Some(WorkspaceEdit {
                        changes: Some(
                            [(
                                params.text_document.uri.clone(),
                                vec![TextEdit {
                                    range: uiua_span_to_lsp(span, &doc.asm.inputs),
                                    new_text: expanded.clone(),
                                }],
                            )]
                            .into(),
                        ),
                        ..Default::default()
                    }),
                    ..Default::default()
                }));
            }

            // Remove output comment
            for span in &doc.spans {
                if !span.span.contains_line_col(line, col) || span.span.src != path {
                    continue;
                }
                if let SpanKind::OutputComment = &span.value {
                    actions.push(CodeActionOrCommand::CodeAction(CodeAction {
                        title: "Remove output comment".into(),
                        kind: Some(CodeActionKind::QUICKFIX),
                        edit: Some(WorkspaceEdit {
                            changes: Some(
                                [(
                                    params.text_document.uri.clone(),
                                    vec![TextEdit {
                                        range: uiua_span_to_lsp(&span.span, &doc.asm.inputs),
                                        new_text: "".into(),
                                    }],
                                )]
                                .into(),
                            ),
                            ..Default::default()
                        }),
                        ..Default::default()
                    }));
                }
            }

            // Convert to array syntax
            for (span, parts) in &doc.code_meta.strands {
                if !span.contains_line_col(line, col) || span.src != path {
                    continue;
                }
                let mut new_text = "[".to_string();
                for (i, part) in parts.iter().enumerate() {
                    if i > 0 {
                        new_text.push(' ');
                    }
                    part.as_str(&doc.asm.inputs, |s| new_text.push_str(s));
                }
                new_text.push(']');
                actions.push(CodeActionOrCommand::CodeAction(CodeAction {
                    title: "Convert to array syntax".into(),
                    kind: Some(CodeActionKind::REFACTOR_REWRITE),
                    edit: Some(WorkspaceEdit {
                        changes: Some(
                            [(
                                params.text_document.uri.clone(),
                                vec![TextEdit {
                                    range: uiua_span_to_lsp(span, &doc.asm.inputs),
                                    new_text,
                                }],
                            )]
                            .into(),
                        ),
                        ..Default::default()
                    }),
                    ..Default::default()
                }));
            }

            // Convert to strand syntax
            for (span, parts) in &doc.code_meta.array_inner_spans {
                if !span.contains_line_col(line, col) || span.src != path {
                    continue;
                }
                let mut new_text = String::new();
                for (i, part) in parts.iter().enumerate() {
                    if i > 0 {
                        new_text.push('_');
                    }
                    part.as_str(&doc.asm.inputs, |s| new_text.push_str(s));
                }
                actions.push(CodeActionOrCommand::CodeAction(CodeAction {
                    title: "Convert to strand syntax".into(),
                    kind: Some(CodeActionKind::REFACTOR_REWRITE),
                    edit: Some(WorkspaceEdit {
                        changes: Some(
                            [(
                                params.text_document.uri.clone(),
                                vec![TextEdit {
                                    range: uiua_span_to_lsp(span, &doc.asm.inputs),
                                    new_text,
                                }],
                            )]
                            .into(),
                        ),
                        ..Default::default()
                    }),
                    ..Default::default()
                }));
            }

            // Add experimental
            if !doc.input.contains("# Experimental!") {
                for error in &doc.errors {
                    let UiuaErrorKind::Run { message, .. } = &*error.kind else {
                        continue;
                    };
                    let Span::Code(span) = &message.span else {
                        continue;
                    };
                    if span.src != path || !message.value.contains("# Experimental!") {
                        continue;
                    }
                    actions.push(CodeActionOrCommand::CodeAction(CodeAction {
                        title: "Add # Experimental! comment".into(),
                        kind: Some(CodeActionKind::QUICKFIX),
                        edit: Some(WorkspaceEdit {
                            changes: Some(
                                [(
                                    params.text_document.uri.clone(),
                                    vec![TextEdit {
                                        range: Range::new(Position::new(0, 0), Position::new(0, 0)),
                                        new_text: "# Experimental!\n".into(),
                                    }],
                                )]
                                .into(),
                            ),
                            ..Default::default()
                        }),
                        ..Default::default()
                    }));
                }
            }

            Ok(if actions.is_empty() {
                None
            } else {
                Some(actions)
            })
        }

        async fn rename(&self, params: RenameParams) -> Result<Option<WorkspaceEdit>> {
            let Some(doc) = (self.docs).get(&params.text_document_position.text_document.uri)
            else {
                return Ok(None);
            };
            let (line, col) = lsp_pos_to_uiua(params.text_document_position.position, &doc.input);
            let path = uri_path(&params.text_document_position.text_document.uri);
            let mut binding: Option<(&BindingInfo, usize)> = None;
            // Check for span in bindings
            for (i, gb) in doc.asm.bindings.iter().enumerate() {
                if gb.span.contains_line_col(line, col) && gb.span.src == path {
                    binding = Some((gb, i));
                    break;
                }
            }
            // Check for span in binding references
            if binding.is_none() {
                for (name_span, index) in &doc.code_meta.global_references {
                    if name_span.contains_line_col(line, col) && name_span.src == path {
                        binding = Some((&doc.asm.bindings[*index], *index));
                        break;
                    }
                }
            }
            let Some((binding, index)) = binding else {
                return Ok(None);
            };
            // Collect edits
            let mut changes: HashMap<Url, Vec<TextEdit>> = HashMap::new();
            changes.insert(
                match &binding.span.src {
                    InputSrc::Str(_) | InputSrc::Macro(_) => {
                        params.text_document_position.text_document.uri.clone()
                    }
                    InputSrc::File(file) => path_to_uri(file)?,
                    InputSrc::Literal(_) => return Ok(None),
                },
                vec![TextEdit {
                    range: uiua_span_to_lsp(&binding.span, &doc.asm.inputs),
                    new_text: params.new_name.clone(),
                }],
            );
            for entry in &self.docs {
                let uri = entry.key();
                let doc = entry.value();
                for (name_span, idx) in &doc.code_meta.global_references {
                    if *idx == index {
                        let uri = match &name_span.src {
                            InputSrc::Str(_) | InputSrc::Macro(_) => uri.clone(),
                            InputSrc::File(file) => path_to_uri(file)?,
                            InputSrc::Literal(_) => continue,
                        };
                        changes.entry(uri).or_default().push(TextEdit {
                            range: uiua_span_to_lsp(name_span, &doc.asm.inputs),
                            new_text: params.new_name.clone(),
                        });
                    }
                }
            }
            Ok(Some(WorkspaceEdit {
                changes: Some(changes.clone()),
                document_changes: None,
                change_annotations: None,
            }))
        }

        async fn goto_definition(
            &self,
            params: GotoDefinitionParams,
        ) -> Result<Option<GotoDefinitionResponse>> {
            let Some(doc) =
                (self.docs).get(&params.text_document_position_params.text_document.uri)
            else {
                return Ok(None);
            };
            let position = params.text_document_position_params.position;
            let (line, col) = lsp_pos_to_uiua(position, &doc.input);
            let path = uri_path(&params.text_document_position_params.text_document.uri);
            // Check global references
            for (name_span, idx) in &doc.code_meta.global_references {
                if name_span.contains_line_col(line, col) && name_span.src == path {
                    let binding = &doc.asm.bindings[*idx];
                    let uri = match &binding.span.src {
                        InputSrc::Str(_) | InputSrc::Macro(_) => {
                            params.text_document_position_params.text_document.uri
                        }
                        InputSrc::File(file) => path_to_uri(file)?,
                        InputSrc::Literal(_) => continue,
                    };
                    return Ok(Some(GotoDefinitionResponse::Scalar(Location {
                        uri,
                        range: uiua_span_to_lsp(&binding.span, &doc.asm.inputs),
                    })));
                }
            }
            // Check import sources
            for (span, src) in &doc.code_meta.import_srcs {
                if span.contains_line_col(line, col) && span.src == path {
                    match src {
                        ImportSrc::File(path) => {
                            return Ok(Some(GotoDefinitionResponse::Scalar(Location {
                                uri: path_to_uri(path)?,
                                range: Range::new(Position::new(0, 0), Position::new(0, 0)),
                            })))
                        }
                        ImportSrc::Git(_) => {}
                    };
                }
            }
            Ok(None)
        }

        async fn goto_declaration(
            &self,
            params: GotoDeclarationParams,
        ) -> Result<Option<GotoDeclarationResponse>> {
            let Some(doc) =
                (self.docs).get(&params.text_document_position_params.text_document.uri)
            else {
                return Ok(None);
            };
            let position = params.text_document_position_params.position;
            let (line, col) = lsp_pos_to_uiua(position, &doc.input);
            let path = uri_path(&params.text_document_position_params.text_document.uri);
            for (name_span, idx) in &doc.code_meta.global_references {
                if name_span.contains_line_col(line, col) && name_span.src == path {
                    let binding = &doc.asm.bindings[*idx];
                    let uri = match &binding.span.src {
                        InputSrc::Str(_) | InputSrc::Macro(_) => {
                            params.text_document_position_params.text_document.uri
                        }
                        InputSrc::File(file) => path_to_uri(file)?,
                        InputSrc::Literal(_) => continue,
                    };
                    return Ok(Some(GotoDeclarationResponse::Scalar(Location {
                        uri,
                        range: uiua_span_to_lsp(&binding.span, &doc.asm.inputs),
                    })));
                }
            }
            Ok(None)
        }

        async fn diagnostic(
            &self,
            params: DocumentDiagnosticParams,
        ) -> Result<DocumentDiagnosticReportResult> {
            let mut diagnostics = Vec::new();
            let Some(doc) = self.doc(&params.text_document.uri) else {
                return Ok(DocumentDiagnosticReportResult::Report(
                    DocumentDiagnosticReport::Full(RelatedFullDocumentDiagnosticReport {
                        related_documents: None,
                        full_document_diagnostic_report: FullDocumentDiagnosticReport {
                            result_id: None,
                            items: diagnostics,
                        },
                    }),
                ));
            };

            fn path_locs<'a>(span: &'a CodeSpan, path: &Path) -> Option<&'a CodeSpan> {
                match &span.src {
                    InputSrc::File(file) if file.canonicalize().ok().as_deref() == Some(path) => {
                        Some(span)
                    }
                    InputSrc::Macro(span) => path_locs(span, path),
                    _ => None,
                }
            }

            let path = uri_path(&params.text_document.uri);
            let range = |err: &UiuaError, span: &Span| -> Option<Range> {
                let span = match span {
                    Span::Code(span) => path_locs(span, &path)?,
                    Span::Builtin => err.meta.trace.iter().find_map(|frame| match &frame.span {
                        Span::Code(span) => Some(span),
                        _ => None,
                    })?,
                };
                Some(uiua_span_to_lsp(span, &doc.asm.inputs))
            };

            // Errors
            for err in &doc.errors {
                match &*err.kind {
                    UiuaErrorKind::Run { message, .. } => {
                        let Some(range) = range(err, &message.span) else {
                            continue;
                        };
                        diagnostics.push(Diagnostic {
                            severity: Some(DiagnosticSeverity::ERROR),
                            range,
                            message: message.value.clone(),
                            ..Default::default()
                        });
                    }
                    UiuaErrorKind::Parse(errors, _) => {
                        for parse_err in errors {
                            let Some(range) = range(err, &Span::Code(parse_err.span.clone()))
                            else {
                                continue;
                            };
                            diagnostics.push(Diagnostic {
                                severity: Some(DiagnosticSeverity::ERROR),
                                range,
                                message: parse_err.value.to_string(),
                                ..Default::default()
                            });
                        }
                    }
                    UiuaErrorKind::Throw(value, span, _) => {
                        let Some(range) = range(err, span) else {
                            continue;
                        };
                        diagnostics.push(Diagnostic {
                            severity: Some(DiagnosticSeverity::ERROR),
                            range,
                            message: value.format(),
                            ..Default::default()
                        })
                    }
                    _ => {}
                }
            }

            // Diagnostics
            for diag in &doc.diagnostics {
                let sev = match diag.kind {
                    crate::DiagnosticKind::Warning => DiagnosticSeverity::WARNING,
                    crate::DiagnosticKind::Advice
                    | crate::DiagnosticKind::Style
                    | crate::DiagnosticKind::Info => DiagnosticSeverity::INFORMATION,
                };
                if let Span::Code(span) = &diag.span {
                    diagnostics.push(Diagnostic {
                        severity: Some(sev),
                        range: uiua_span_to_lsp(span, &doc.asm.inputs),
                        message: diag.message.clone(),
                        ..Default::default()
                    });
                }
            }

            // Unused
            for binfo in &doc.asm.bindings {
                if binfo.span.src == path && !binfo.used {
                    diagnostics.push(Diagnostic {
                        severity: Some(DiagnosticSeverity::HINT),
                        range: uiua_span_to_lsp(&binfo.span, &doc.asm.inputs),
                        message: "Unused private binding".into(),
                        tags: Some(vec![DiagnosticTag::UNNECESSARY]),
                        ..Default::default()
                    });
                }
            }

            Ok(DocumentDiagnosticReportResult::Report(
                DocumentDiagnosticReport::Full(RelatedFullDocumentDiagnosticReport {
                    related_documents: None,
                    full_document_diagnostic_report: FullDocumentDiagnosticReport {
                        result_id: None,
                        items: diagnostics,
                    },
                }),
            ))
        }

        async fn inlay_hint(&self, params: InlayHintParams) -> Result<Option<Vec<InlayHint>>> {
            let Some(doc) = self.doc(&params.text_document.uri) else {
                return Ok(None);
            };
            let config = self
                .client
                .configuration(
                    [
                        "bindingSignatureHints",
                        "inlineSignatureHints",
                        "inlineHintMinLength",
                        "values",
                    ]
                    .iter()
                    .map(|s| ConfigurationItem {
                        scope_uri: Some(params.text_document.uri.clone()),
                        section: Some(format!("uiua.inlayHints.{s}")),
                    })
                    .collect(),
                )
                .await
                .unwrap_or_default();
            let (binding_sigs, inline_sigs, min_length, show_values) = if let [serde_json::Value::Bool(
                    binding_sigs,
                ), serde_json::Value::Bool(
                    inline_sigs,
                ), serde_json::Value::Number(
                    min_length,
                ), serde_json::Value::Bool(
                    show_values,
                )] = config.as_slice()
            {
                (
                    *binding_sigs,
                    *inline_sigs,
                    min_length.as_u64().unwrap_or(1) as usize,
                    *show_values,
                )
            } else {
                (true, true, 3, true)
            };
            let path = uri_path(&params.text_document.uri);
            // Signature hints
            let mut hints = Vec::new();
            for (span, decl) in &doc.code_meta.function_sigs {
                if span.src != path {
                    continue;
                }
                let is_too_short = || {
                    let mut tokens =
                        span.as_str(&doc.asm.inputs, |s| lex(s, (), &mut Inputs::default()).0);
                    if tokens.first().is_some_and(|t| {
                        matches!(
                            t.value,
                            Token::Simple(AsciiToken::OpenParen | AsciiToken::Bar)
                        )
                    }) {
                        tokens.remove(0);
                    }
                    if tokens
                        .last()
                        .is_some_and(|t| t.value == Token::Simple(AsciiToken::CloseParen))
                    {
                        tokens.pop();
                    }
                    let code_tok_count = tokens
                        .iter()
                        .filter(|tok| {
                            !matches!(tok.value, Token::Spaces | Token::Newline | Token::Comment)
                        })
                        .count();
                    code_tok_count < min_length
                };
                if decl.explicit
                    || !decl.inline && decl.sig == (0, 1)
                    || decl.inline && !inline_sigs
                    || !decl.inline && !binding_sigs
                    || is_too_short()
                {
                    continue;
                }
                let sig = decl.sig.to_string();
                let mut position = uiua_span_to_lsp(span, &doc.asm.inputs).start;
                if decl.inline {
                    if span.as_str(&doc.asm.inputs, |s| s.starts_with(['(', '⟨', '|'])) {
                        position.character += 1;
                    } else if span.before_str(&doc.asm.inputs, |s| s.ends_with(' ')) {
                        position.character = position.character.saturating_sub(1);
                    }
                }
                hints.push(InlayHint {
                    text_edits: Some(vec![TextEdit {
                        range: Range::new(position, position),
                        new_text: format!("{sig} "),
                    }]),
                    position,
                    label: InlayHintLabel::String(sig),
                    kind: None,
                    tooltip: None,
                    padding_left: None,
                    padding_right: Some(true),
                    data: None,
                });
            }
            // Values
            if show_values {
                for (span, values) in &doc.code_meta.top_level_values {
                    if span.src != path {
                        continue;
                    }
                    let mut shown: Vec<String> = values.iter().map(Value::show).collect();
                    let mut md = "```uiua\n".to_string();
                    for shown in &shown {
                        md.push_str(shown);
                        md.push('\n');
                    }
                    md.push_str("\n```");
                    let tooltip = InlayHintTooltip::MarkupContent(MarkupContent {
                        kind: MarkupKind::Markdown,
                        value: md,
                    });
                    let label = if shown.iter().any(|s| s.lines().count() > 1) {
                        let mut shapes = String::new();
                        for (i, val) in values.iter().rev().enumerate() {
                            if i > 0 {
                                shapes.push_str(" | ");
                            }
                            shapes.push_str(&val.shape_string());
                        }
                        InlayHintLabel::String(shapes)
                    } else {
                        shown.reverse();
                        InlayHintLabel::String(shown.join(" "))
                    };
                    hints.push(InlayHint {
                        text_edits: None,
                        position: uiua_span_to_lsp(span, &doc.asm.inputs).end,
                        label,
                        kind: None,
                        tooltip: Some(tooltip),
                        padding_left: Some(true),
                        padding_right: None,
                        data: None,
                    });
                }
            }

            Ok(Some(hints))
        }

        async fn references(&self, params: ReferenceParams) -> Result<Option<Vec<Location>>> {
            let Some(doc) = (self.docs).get(&params.text_document_position.text_document.uri)
            else {
                return Ok(None);
            };
            let (line, col) = lsp_pos_to_uiua(params.text_document_position.position, &doc.input);
            let path = uri_path(&params.text_document_position.text_document.uri);
            for (i, binfo) in doc.asm.bindings.iter().enumerate() {
                if binfo.span.contains_line_col(line, col) && binfo.span.src == path {
                    let mut locations = Vec::new();
                    for entry in &self.docs {
                        let uri = entry.key();
                        let doc = entry.value();
                        for (name_span, idx) in &doc.code_meta.global_references {
                            if *idx == i {
                                let uri = match &name_span.src {
                                    InputSrc::Str(_) | InputSrc::Macro(_) => uri.clone(),
                                    InputSrc::File(file) => path_to_uri(file)?,
                                    InputSrc::Literal(_) => continue,
                                };
                                let range = uiua_span_to_lsp(name_span, &doc.asm.inputs);
                                locations.push(Location { uri, range });
                            }
                        }
                    }
                    return Ok(Some(locations));
                }
            }
            Ok(None)
        }

        async fn inline_value(
            &self,
            params: InlineValueParams,
        ) -> Result<Option<Vec<InlineValue>>> {
            let Some(doc) = self.doc(&params.text_document.uri) else {
                return Ok(None);
            };
            let mut inline_values = Vec::new();
            for (span, values) in &doc.code_meta.top_level_values {
                let Some(value) = values.first() else {
                    continue;
                };
                inline_values.push(InlineValue::Text(InlineValueText {
                    range: uiua_span_to_lsp(span, &doc.asm.inputs),
                    text: value.show(),
                }));
            }
            Ok(Some(inline_values))
        }

        async fn shutdown(&self) -> Result<()> {
            Ok(())
        }
    }

    impl Backend {
        fn doc(&self, uri: &Url) -> Option<Arc<LspDoc>> {
            self.docs.get(uri).map(|doc| Arc::clone(&doc))
        }
        async fn debug(&self, message: impl Into<String>) {
            self.client
                .log_message(MessageType::INFO, message.into())
                .await;
        }
    }

    fn path_to_uri(path: &Path) -> Result<Url> {
        Url::from_file_path(
            path.canonicalize()
                .map_err(|e| Error::invalid_params(format!("Invalid file path: {}", e)))?,
        )
        .map_err(|_| Error::invalid_params("Invalid file path"))
    }

    fn uri_path(uri: &Url) -> PathBuf {
        let path = uri.path().replace("/c%3A", "C:").replace("%20", " ");
        let path = PathBuf::from(path);
        path.canonicalize().unwrap_or(path)
    }

    fn lsp_pos_to_uiua(pos: Position, input: &str) -> (usize, usize) {
        let line_no = pos.line as usize;
        let line = input.split('\n').nth(line_no).unwrap();
        let mut lsp_col = pos.character as usize;
        let mut uiua_col = 1;
        for c in line.chars() {
            if lsp_col == 0 {
                break;
            }
            lsp_col -= c.len_utf16();
            uiua_col += 1;
        }
        (line_no + 1, uiua_col)
    }

    fn uiua_loc_to_lsp(loc: Loc, input: &str) -> Position {
        let line_no = loc.line.saturating_sub(1) as usize;
        let line = input.split('\n').nth(line_no).unwrap();
        let line_start = line.as_ptr() as usize - input.as_ptr() as usize;
        let end = loc.byte_pos as usize - line_start;
        let col = line[..end].encode_utf16().count() as u32;
        Position::new(line_no as u32, col)
    }

    fn uiua_locs_to_lsp(start: Loc, end: Loc, input: &str) -> Range {
        Range::new(uiua_loc_to_lsp(start, input), uiua_loc_to_lsp(end, input))
    }

    fn uiua_span_to_lsp(span: &CodeSpan, inputs: &Inputs) -> Range {
        uiua_locs_to_lsp(span.start, span.end, &inputs.get(&span.src))
    }

    fn doc_frag_markdown(md: &mut String, frag: &PrimDocFragment) {
        match frag {
            PrimDocFragment::Text(text) => md.push_str(text),
            PrimDocFragment::Code(text) => md.push_str(&format!("`{}`", text)),
            PrimDocFragment::Emphasis(text) => md.push_str(&format!("*{}*", text)),
            PrimDocFragment::Strong(text) => md.push_str(&format!("**{}**", text)),
            PrimDocFragment::Link { text, url } => md.push_str(&format!("[{}]({})", text, url)),
            PrimDocFragment::Primitive { prim, named } => {
                let text = if *named {
                    format!("`{}`", prim.format())
                } else {
                    prim.to_string()
                };
                md.push_str(&format!(
                    "[{}](https://uiua.org/docs/{})",
                    text,
                    prim.name()
                ))
            }
        }
    }

    fn full_prim_doc_markdown(prim: Primitive) -> String {
        let sig = prim
            .sig()
            .map(|sig| format!(" {}", sig))
            .unwrap_or_default();
        let mut value = format!("```uiua\n{}{}\n```", prim.format(), sig);
        let doc = PrimDoc::from(prim);
        value.push_str("\n\n");
        for frag in &doc.short {
            doc_frag_markdown(&mut value, frag);
        }
        value.push_str("\n\n");
        value.push_str(&format!(
            "[Documentation](https://uiua.org/docs/{})",
            prim.name()
        ));
        value.push_str("\n\n");
        for line in &doc.lines {
            match line {
                PrimDocLine::Text(frags) => {
                    for frag in frags {
                        doc_frag_markdown(&mut value, frag);
                    }
                    value.push('\n');
                }
                PrimDocLine::Example(ex) => {
                    value.push_str(&format!(
                        "\
```uiua
{}
```
> ```
",
                        ex.input()
                    ));
                    match ex.output_strings() {
                        Ok(lines) => {
                            for line in lines.iter().flat_map(|l| l.lines()) {
                                value.push_str(&format!("> {line}\n"));
                            }
                        }
                        Err(err) => value.push_str(&format!("> Error: {err}\n")),
                    }
                    value.push_str("> ```\n\n");
                }
            }
        }
        value
    }
}<|MERGE_RESOLUTION|>--- conflicted
+++ resolved
@@ -10,22 +10,9 @@
 };
 
 use crate::{
-<<<<<<< HEAD
-    ast::{
-        Func, InlineMacro, Item, Modifier, ModuleKind, Ref, RefComponent, Subscript, Superscript,
-        Word,
-    },
-    ident_modifier_args, is_custom_glyph,
-    lex::{CodeSpan, Sp},
-    parse::parse,
-    Assembly, BindingInfo, BindingKind, BindingMeta, Compiler, Ident, InputSrc, Inputs, LocalName,
-    PreEvalMode, Primitive, Purity, SafeSys, Shape, Signature, SysBackend, UiuaError, Value,
-    CONSTANTS,
-=======
     ast::*, is_custom_glyph, parse, parse::ident_modifier_args, Assembly, BindingInfo, BindingKind,
     BindingMeta, CodeSpan, Compiler, Ident, InputSrc, Inputs, LocalName, PreEvalMode, Primitive,
-    Purity, SafeSys, Shape, Signature, Sp, Subscript, SysBackend, UiuaError, Value, CONSTANTS,
->>>>>>> 5ad945a5
+    Purity, SafeSys, Shape, Signature, Sp, Subscript, Superscript, SysBackend, UiuaError, Value, CONSTANTS,
 };
 
 /// Kinds of span in Uiua code, meant to be used in the language server or other IDE tools
