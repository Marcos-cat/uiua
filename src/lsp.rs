--- conflicted
+++ resolved
@@ -12,12 +12,7 @@
 use crate::{
     ast::*, is_custom_glyph, parse, parse::ident_modifier_args, Assembly, BindingInfo, BindingKind,
     BindingMeta, CodeSpan, Compiler, Ident, InputSrc, Inputs, LocalName, PreEvalMode, Primitive,
-<<<<<<< HEAD
-    Purity, SafeSys, Shape, Signature, Sp, Subscript, Superscript, SysBackend, UiuaError, Value,
-    CONSTANTS,
-=======
     SafeSys, Shape, Signature, Sp, Subscript, SysBackend, UiuaError, Value, CONSTANTS,
->>>>>>> 76c2ae63
 };
 
 /// Kinds of span in Uiua code, meant to be used in the language server or other IDE tools
@@ -856,6 +851,7 @@
 #[cfg(feature = "lsp")]
 #[doc(hidden)]
 pub use server::run_language_server;
+use uiua_parser::Superscript;
 
 #[cfg(feature = "lsp")]
 mod server {
